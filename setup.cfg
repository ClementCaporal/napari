[metadata]
name = napari
url = https://napari.org
download_url = https://github.com/napari/napari
license = BSD 3-Clause
license_files = LICENSE
description = n-dimensional array viewer in Python
long_description = file: README.md
long_description_content_type = text/markdown
author = napari team
author_email = napari-steering-council@googlegroups.com
project_urls =
    Bug Tracker = https://github.com/napari/napari/issues
    Documentation = https://napari.org
    Source Code = https://github.com/napari/napari
classifiers =
    Development Status :: 3 - Alpha
    Environment :: X11 Applications :: Qt
    Intended Audience :: Education
    Intended Audience :: Science/Research
    License :: OSI Approved :: BSD License
    Programming Language :: C
    Programming Language :: Python
    Programming Language :: Python :: 3 :: Only
    Programming Language :: Python :: 3.8
    Programming Language :: Python :: 3.9
    Programming Language :: Python :: 3.10
    Programming Language :: Python :: 3.11
    Topic :: Scientific/Engineering
    Topic :: Scientific/Engineering :: Visualization
    Topic :: Scientific/Engineering :: Information Analysis
    Topic :: Scientific/Engineering :: Bio-Informatics
    Topic :: Utilities
    Operating System :: Microsoft :: Windows
    Operating System :: POSIX
    Operating System :: Unix
    Operating System :: MacOS


[options]
zip_safe = False
packages = find:
python_requires = >=3.8
include_package_data = True
install_requires =
    appdirs>=1.4.4
    app-model>=0.1.2,<0.3.0  # as per @czaki request. app-model v0.3.0 can drop napari v0.4.17
    cachey>=0.2.1
    certifi>=2018.1.18
    dask[array]>=2.15.0,!=2.28.0  # https://github.com/napari/napari/issues/1656
    imageio>=2.20,!=2.22.1
    jsonschema>=3.2.0
    lazy_loader>=0.2
    magicgui>=0.3.6
    napari-console>=0.0.6
    napari-plugin-engine>=0.1.9
<<<<<<< HEAD
    napari-svg>=0.1.7
    npe2>=0.7.2
=======
    napari-svg>=0.1.8
    npe2>=0.5.2
>>>>>>> e5189844
    numpy>=1.21,<2
    numpydoc>=0.9.2
    pandas>=1.1.0 ; python_version < '3.9'
    pandas>=1.3.0 ; python_version >= '3.9'
    Pillow!=7.1.0,!=7.1.1  # not a direct dependency, but 7.1.0 and 7.1.1 broke imageio
    pint>=0.17
    psutil>=5.0
    psygnal>=0.3.4
    pydantic>=1.9.0,<2
    pygments>=2.6.0
    PyOpenGL>=3.1.0
    PyYAML>=5.1
    qtpy>=1.10.0
    scikit-image[data]>=0.19.1 # just `pooch`, but needed by `builtins` to provide all scikit-image.data samples
    scipy>=1.4.1 ; python_version < '3.9'
    scipy>=1.5.4 ; python_version >= '3.9'
    sphinx>=4.3.0,<5  # numpydoc dependency. sphinx>=5 breaks the docs build; see https://github.com/napari/napari/pull/4915
    superqt>=0.4.1
    tifffile>=2020.2.16
    toolz>=0.10.0
    tqdm>=4.56.0
    typing_extensions>=4.2.0
    vispy>=0.13.0,<0.14
    wrapt>=1.11.1
    napari-graph>=0.2.0


[options.package_data]
* = *.pyi
napari_builtins =
    builtins.yaml


# for explanation of %(extra)s syntax see:
# https://github.com/pypa/setuptools/issues/1260#issuecomment-438187625
# this syntax may change in the future

[options.extras_require]
pyside2 =
    PySide2>=5.13.2,!=5.15.0 ; python_version != '3.8'
    PySide2>=5.14.2,!=5.15.0 ; python_version == '3.8'
pyside6_experimental =
    PySide6
pyqt6_experimental =
    PyQt6
pyside =  # alias for pyside2
    %(pyside2)s
pyqt5 =
    PyQt5>=5.12.3,!=5.15.0
pyqt =  # alias for pyqt5
    %(pyqt5)s
qt =  # alias for pyqt5
    %(pyqt5)s
# all is the full "batteries included" extra.
all =
    %(pyqt5)s
    napari-plugin-manager >=0.1.0a1, <0.2.0
# optional (i.e. opt-in) packages, see https://github.com/napari/napari/pull/3867#discussion_r864354854
optional =
    triangle
performance =
    triangle
    numba
testing =
    babel>=2.9.0
    fsspec
    hypothesis>=6.8.0
    lxml
    matplotlib
    pooch>=1.6.0
    pytest-cov
    pytest-qt
    pytest-pretty>=1.1.0
    pytest>=7.0.0
    tensorstore>=0.1.13
    torch>=1.7
    virtualenv
    xarray>=0.16.2
    zarr>=2.12.0
    IPython>=7.25.0
    qtconsole>=4.5.1
    rich>=12.0.0
    napari-plugin-manager >=0.1.0a2, <0.2.0
release = 
    PyGithub>=1.44.1
    twine>=3.1.1
    gitpython>=3.1.0
    requests-cache>=0.9.2
dev =
    black
    check-manifest>=0.42
    pre-commit>=2.9.0
    pydantic[dotenv]
    rich
    %(testing)s
build =
    black
    ruff
    pyqt5


[options.entry_points]
console_scripts =
    napari = napari.__main__:main
pytest11 =
    napari = napari.utils._testsupport
napari.manifest =
    napari_builtins = napari_builtins:builtins.yaml


[coverage:report]
exclude_lines =
    pragma: no cover
    if TYPE_CHECKING:
    raise NotImplementedError()
    except ImportError:


[coverage:run]
omit =
    */_vendor/*

[importlinter]
root_package = napari
include_external_packages=True


[importlinter:contract:1]
name = "Forbid import PyQt and PySide"
type = forbidden
source_modules =
    napari
forbidden_modules =
    PyQt5
    PySide2
ignore_imports =
    napari._qt.qt_resources._icons -> PyQt5
    napari._qt.qt_resources._icons -> PySide2
    napari._qt -> PySide2


[importlinter:contract:2]
name = "Block import from qt module in abstract ones"
type = layers
layers=
    napari.qt
    napari.layers


[importlinter:contract:3]
name = "Block import from qt module in abstract ones"
type = layers
layers=
    napari.qt
    napari.components<|MERGE_RESOLUTION|>--- conflicted
+++ resolved
@@ -54,13 +54,8 @@
     magicgui>=0.3.6
     napari-console>=0.0.6
     napari-plugin-engine>=0.1.9
-<<<<<<< HEAD
-    napari-svg>=0.1.7
+    napari-svg>=0.1.8
     npe2>=0.7.2
-=======
-    napari-svg>=0.1.8
-    npe2>=0.5.2
->>>>>>> e5189844
     numpy>=1.21,<2
     numpydoc>=0.9.2
     pandas>=1.1.0 ; python_version < '3.9'
