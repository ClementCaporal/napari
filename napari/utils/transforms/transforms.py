--- conflicted
+++ resolved
@@ -1,7 +1,3 @@
-<<<<<<< HEAD
-from functools import cached_property
-=======
->>>>>>> dd993831
 from typing import Generic, Iterable, Optional, Sequence, TypeVar, overload
 
 import numpy as np
@@ -123,12 +119,6 @@
 _T = TypeVar('_T', bound=Transform)
 
 
-<<<<<<< HEAD
-_T = TypeVar('_T', bound=Transform)
-
-
-=======
->>>>>>> dd993831
 class TransformChain(EventedList[_T], Transform, Generic[_T]):
     def __init__(
         self, transforms: Optional[Iterable[Transform]] = None
@@ -166,10 +156,6 @@
     def __getitem__(self, key: slice) -> 'TransformChain[_T]':
         ...
 
-<<<<<<< HEAD
-    def __getitem__(self, value):
-        return super().__getitem__(value)
-=======
     def __getitem__(self, key):
         if f"getitem_{key}" not in self._cache_dict:
             self._cache_dict[f"getitem_{key}"] = super().__getitem__(key)
@@ -189,7 +175,6 @@
             val.changed.disconnect(self._clean_cache)
         super().__delitem__(key)
         self._clean_cache()
->>>>>>> dd993831
 
     @property
     def inverse(self) -> 'TransformChain':
