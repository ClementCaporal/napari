import os
import sys
from collections import abc
from contextlib import suppress
from threading import RLock
from typing import Any, Dict, Tuple, Union

import networkx as nx
import numpy as np
import pandas as pd
import pytest
from napari_graph import to_napari_graph
from numpy.typing import DTypeLike

from napari import Viewer
from napari.layers import (
    Graph,
    Image,
    Labels,
    Points,
    Shapes,
    Surface,
    Tracks,
    Vectors,
)
from napari.layers._data_protocols import Index, LayerDataProtocol
from napari.utils.color import ColorArray
from napari.utils.events.event import WarningEmitter

skip_on_win_ci = pytest.mark.skipif(
    sys.platform.startswith('win') and os.getenv('CI', '0') != '0',
    reason='Screenshot tests are not supported on windows CI.',
)

skip_local_popups = pytest.mark.skipif(
    not os.getenv('CI') and os.getenv('NAPARI_POPUP_TESTS', '0') == '0',
    reason='Tests requiring GUI windows are skipped locally by default.'
    ' Set NAPARI_POPUP_TESTS=1 environment variable to enable.',
)

"""
The default timeout duration in seconds when waiting on tasks running in non-main threads.
The value was chosen to be consistent with `QtBot.waitSignal` and `QtBot.waitUntil`.
"""
DEFAULT_TIMEOUT_SECS: float = 5


"""
Used as pytest params for testing layer add and view functionality (Layer class, data, ndim)
"""
layer_test_data = [
    (Image, np.random.random((10, 15)), 2),
    (Image, np.random.random((10, 15, 20)), 3),
    (Image, np.random.random((5, 10, 15, 20)), 4),
    (Image, [np.random.random(s) for s in [(40, 20), (20, 10), (10, 5)]], 2),
    (Image, np.array([[1.5, np.nan], [np.inf, 2.2]]), 2),
    (Labels, np.random.randint(20, size=(10, 15)), 2),
    (Labels, np.zeros((10, 10), dtype=bool), 2),
    (Labels, np.random.randint(20, size=(6, 10, 15)), 3),
    (
        Labels,
        [np.random.randint(20, size=s) for s in [(40, 20), (20, 10), (10, 5)]],
        2,
    ),
    (Points, 20 * np.random.random((10, 2)), 2),
    (Points, 20 * np.random.random((10, 3)), 3),
    (Vectors, 20 * np.random.random((10, 2, 2)), 2),
    (Shapes, 20 * np.random.random((10, 4, 2)), 2),
    (
        Surface,
        (
            20 * np.random.random((10, 3)),
            np.random.randint(10, size=(6, 3)),
            np.random.random(10),
        ),
        3,
    ),
    (
        Tracks,
        np.column_stack(
            (np.ones(20), np.arange(20), 20 * np.random.random((20, 2)))
        ),
        3,
    ),
    (
        Tracks,
        np.column_stack(
            (np.ones(20), np.arange(20), 20 * np.random.random((20, 3)))
        ),
        4,
    ),
    (
        Graph,
        to_napari_graph(20 * np.random.random((10, 2))),
        2,
    ),  # only nodes, no edges
    (
        Graph,
        to_napari_graph(20 * np.random.random((10, 3))),
        3,
    ),  # only nodes, no edges
    (
        Graph,
        to_napari_graph(
            nx.convert_node_labels_to_integers(
                nx.hexagonal_lattice_graph(5, 5, with_positions=True)
            ),
        ),
        2,
    ),
]


with suppress(ModuleNotFoundError):
    import tensorstore as ts

    m = ts.array(np.random.random((10, 15)))
    p = [ts.array(np.random.random(s)) for s in [(40, 20), (20, 10), (10, 5)]]
    layer_test_data.extend([(Image, m, 2), (Image, p, 2)])

classes = [Graph, Labels, Points, Vectors, Shapes, Surface, Tracks, Image]
names = [cls.__name__.lower() for cls in classes]
layer2addmethod = {
    cls: getattr(Viewer, 'add_' + name) for cls, name in zip(classes, names)
}


# examples of valid tuples that might be passed to viewer._add_layer_from_data
good_layer_data = [
    (np.random.random((10, 10)),),
    (np.random.random((10, 10, 3)), {'rgb': True}),
<<<<<<< HEAD
    (np.random.randint(20, size=(10, 15)), {'seed_rng': 5}, 'labels'),
=======
    (np.random.randint(20, size=(10, 15)), {'opacity': 0.9}, 'labels'),
>>>>>>> dd993831
    (np.random.random((10, 2)) * 20, {'face_color': 'blue'}, 'points'),
    (np.random.random((10, 2, 2)) * 20, {}, 'vectors'),
    (np.random.random((10, 4, 2)) * 20, {'opacity': 1}, 'shapes'),
    (
        (
            np.random.random((10, 3)),
            np.random.randint(10, size=(6, 3)),
            np.random.random(10),
        ),
        {'name': 'some surface'},
        'surface',
    ),
    (
        to_napari_graph(np.random.random((10, 2))),
        {'border_color': 'blue'},
        'graph',
    ),
]


class LockableData:
    """A wrapper for napari layer data that blocks read-access with a lock.

    This is useful when testing async slicing with real napari layers because
    it allows us to control when slicing tasks complete.
    """

    def __init__(self, data: LayerDataProtocol) -> None:
        self.data = data
        self.lock = RLock()

    @property
    def dtype(self) -> DTypeLike:
        return self.data.dtype

    @property
    def shape(self) -> Tuple[int, ...]:
        return self.data.shape

    @property
    def ndim(self) -> int:
        # LayerDataProtocol does not have ndim, but this should be equivalent.
        return len(self.data.shape)

    def __getitem__(
        self, key: Union[Index, Tuple[Index, ...], LayerDataProtocol]
    ) -> LayerDataProtocol:
        with self.lock:
            return self.data[key]

    def __len__(self) -> int:
        return len(self.data)


def add_layer_by_type(viewer, layer_type, data, visible=True):
    """
    Convenience method that maps a LayerType to its add_layer method.

    Parameters
    ----------
    layer_type : LayerTypes
        Layer type to add
    data
        The layer data to view
    """
    return layer2addmethod[layer_type](viewer, data, visible=visible)


def are_objects_equal(object1, object2):
    """
    compare two (collections of) arrays or other objects for equality. Ignores nan.
    """
    if isinstance(object1, abc.Sequence):
        items = zip(object1, object2)
    elif isinstance(object1, dict):
        items = [(value, object2[key]) for key, value in object1.items()]
    else:
        items = [(object1, object2)]

    # equal_nan does not exist in array_equal in old numpy
    try:
        return np.all(
            [np.array_equal(a1, a2, equal_nan=True) for a1, a2 in items]
        )
    except TypeError:
        # np.array_equal fails for arrays of type `object` (e.g: strings)
        return np.all([a1 == a2 for a1, a2 in items])


def check_viewer_functioning(viewer, view=None, data=None, ndim=2):
    viewer.dims.ndisplay = 2
    # if multiscale or composite data (surface), check one by one
    assert are_objects_equal(viewer.layers[0].data, data)
    assert len(viewer.layers) == 1
    assert view.layers.model().rowCount() == len(viewer.layers)

    assert viewer.dims.ndim == ndim
    assert view.dims.nsliders == viewer.dims.ndim
    assert np.sum(view.dims._displayed_sliders) == ndim - 2

    # Switch to 3D rendering mode and back to 2D rendering mode
    viewer.dims.ndisplay = 3
    assert viewer.dims.ndisplay == 3

    # Flip dims order displayed
    dims_order = list(range(ndim))
    viewer.dims.order = dims_order
    assert viewer.dims.order == tuple(dims_order)

    # Flip dims order including non-displayed
    dims_order[0], dims_order[-1] = dims_order[-1], dims_order[0]
    viewer.dims.order = dims_order
    assert viewer.dims.order == tuple(dims_order)

    viewer.dims.ndisplay = 2
    assert viewer.dims.ndisplay == 2


def check_view_transform_consistency(layer, viewer, transf_dict):
    """Check layer transforms have been applied to the view.

    Note this check only works for non-multiscale data.

    Parameters
    ----------
    layer : napari.layers.Layer
        Layer model.
    viewer : napari.Viewer
        Viewer, including Qt elements
    transf_dict : dict
        Dictionary of transform properties with keys referring to the name of
        the transform property (i.e. `scale`, `translate`) and the value
        corresponding to the array of property values
    """
    if layer.multiscale:
        return

    # Get an handle on visual layer:
    vis_lyr = viewer.window._qt_viewer.canvas.layer_to_visual[layer]
    # Visual layer attributes should match expected from viewer dims:
    for transf_name, transf in transf_dict.items():
        disp_dims = list(viewer.dims.displayed)  # dimensions displayed in 2D
        # values of visual layer
        vis_vals = getattr(vis_lyr, transf_name)[1::-1]

        np.testing.assert_almost_equal(vis_vals, transf[disp_dims])


def check_layer_world_data_extent(layer, extent, scale, translate):
    """Test extents after applying transforms.

    Parameters
    ----------
    layer : napari.layers.Layer
        Layer to be tested.
    extent : array, shape (2, D)
        Extent of data in layer.
    scale : array, shape (D,)
        Scale to be applied to layer.
    translate : array, shape (D,)
        Translation to be applied to layer.
    """
    np.testing.assert_almost_equal(layer.extent.data, extent)
    np.testing.assert_almost_equal(layer.extent.world, extent)

    # Apply scale transformation
    layer.scale = scale
    scaled_world_extent = np.multiply(extent, scale)
    np.testing.assert_almost_equal(layer.extent.data, extent)
    np.testing.assert_almost_equal(layer.extent.world, scaled_world_extent)

    # Apply translation transformation
    layer.translate = translate
    translated_world_extent = np.add(scaled_world_extent, translate)
    np.testing.assert_almost_equal(layer.extent.data, extent)
    np.testing.assert_almost_equal(layer.extent.world, translated_world_extent)


def assert_layer_state_equal(
    actual: Dict[str, Any], expected: Dict[str, Any]
) -> None:
    """Asserts that an layer state dictionary is equal to an expected one.

    This is useful because some members of state may array-like whereas others
    maybe dataframe-like, which need to be checked for equality differently.
    """
    assert actual.keys() == expected.keys()
    for name in actual:
        actual_value = actual[name]
        expected_value = expected[name]
        if isinstance(actual_value, pd.DataFrame):
            pd.testing.assert_frame_equal(actual_value, expected_value)
        else:
            np.testing.assert_equal(actual_value, expected_value)


def assert_colors_equal(actual, expected):
    """Asserts that a sequence of colors is equal to an expected one.

    This converts elements in the given sequences from color values
    recognized by ``transform_color`` to the canonical RGBA array form.

    Examples
    --------
    >>> assert_colors_equal([[1, 0, 0, 1], [0, 0, 1, 1]], ['red', 'blue'])

    >>> assert_colors_equal([[1, 0, 0, 1], [0, 0, 1, 1]], ['red', 'green'])
    Traceback (most recent call last):
    AssertionError:
    ...
    """
    actual_array = ColorArray.validate(actual)
    expected_array = ColorArray.validate(expected)
    np.testing.assert_array_equal(actual_array, expected_array)


def count_warning_events(callbacks) -> int:
    """
    Counts the number of WarningEmitter in the callback list.
    Useful to filter out deprecated events' callbacks.
    """
    return len(
        list(filter(lambda x: isinstance(x, WarningEmitter), callbacks))
    )<|MERGE_RESOLUTION|>--- conflicted
+++ resolved
@@ -129,11 +129,7 @@
 good_layer_data = [
     (np.random.random((10, 10)),),
     (np.random.random((10, 10, 3)), {'rgb': True}),
-<<<<<<< HEAD
-    (np.random.randint(20, size=(10, 15)), {'seed_rng': 5}, 'labels'),
-=======
     (np.random.randint(20, size=(10, 15)), {'opacity': 0.9}, 'labels'),
->>>>>>> dd993831
     (np.random.random((10, 2)) * 20, {'face_color': 'blue'}, 'points'),
     (np.random.random((10, 2, 2)) * 20, {}, 'vectors'),
     (np.random.random((10, 4, 2)) * 20, {'opacity': 1}, 'shapes'),
