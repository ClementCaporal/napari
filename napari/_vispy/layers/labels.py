--- conflicted
+++ resolved
@@ -10,22 +10,14 @@
     _DTYPE_TO_VISPY_FORMAT,
     _VISPY_FORMAT_TO_DTYPE,
     ImageLayerNode,
-<<<<<<< HEAD
-    VispyImageLayer,
-=======
     VispyScalarFieldBaseLayer,
->>>>>>> dd993831
     get_dtype_from_vispy_texture_format,
 )
 from napari._vispy.utils.gl import get_max_texture_sizes
 from napari._vispy.visuals.labels import LabelNode
 from napari._vispy.visuals.volume import Volume as VolumeNode
 from napari.utils.colormaps.colormap import (
-<<<<<<< HEAD
-    LabelColormap,
-=======
     CyclicLabelColormap,
->>>>>>> dd993831
     _texture_dtype,
 )
 
@@ -49,17 +41,10 @@
     );
 }
 """
-<<<<<<< HEAD
 
 auto_lookup_shader_uint16 = """
 uniform sampler2D texture2D_values;
 
-=======
-
-auto_lookup_shader_uint16 = """
-uniform sampler2D texture2D_values;
-
->>>>>>> dd993831
 vec4 sample_label_color(float t) {
     // uint 16
     t = t * 65535;
@@ -109,11 +94,7 @@
 class LabelVispyColormap(VispyColormap):
     def __init__(
         self,
-<<<<<<< HEAD
-        colormap: LabelColormap,
-=======
         colormap: CyclicLabelColormap,
->>>>>>> dd993831
         view_dtype: np.dtype,
         raw_dtype: np.dtype,
     ):
@@ -194,17 +175,10 @@
     for key, value in color_dict.items():
         data[key % data.shape[0], key // data.shape[0]] = value
     return data
-<<<<<<< HEAD
-
-
-def _select_colormap_texture(
-    colormap: LabelColormap, view_dtype, raw_dtype
-=======
 
 
 def _select_colormap_texture(
     colormap: CyclicLabelColormap, view_dtype, raw_dtype
->>>>>>> dd993831
 ) -> np.ndarray:
     if raw_dtype.itemsize > 2:
         color_texture = colormap._get_mapping_from_cache(view_dtype)
@@ -216,19 +190,11 @@
             f"Cannot build a texture for dtype {raw_dtype=} and {view_dtype=}"
         )
     return color_texture.reshape(256, -1, 4)
-<<<<<<< HEAD
-
-
-class VispyLabelsLayer(VispyImageLayer):
-    layer: 'Labels'
-
-=======
 
 
 class VispyLabelsLayer(VispyScalarFieldBaseLayer):
     layer: 'Labels'
 
->>>>>>> dd993831
     def __init__(self, layer, node=None, texture_format='r8') -> None:
         super().__init__(
             layer,
@@ -265,19 +231,11 @@
         ):
             return
         colormap = self.layer.colormap
-<<<<<<< HEAD
-        mode = self.layer.color_mode
-        view_dtype = self.layer._slice.image.view.dtype
-        raw_dtype = self.layer._slice.image.raw.dtype
-        if mode == 'auto' or (mode == "direct" and raw_dtype.itemsize <= 2):
-            if raw_dtype.itemsize > 2 and isinstance(colormap, LabelColormap):
-=======
         auto_mode = isinstance(colormap, CyclicLabelColormap)
         view_dtype = self.layer._slice.image.view.dtype
         raw_dtype = self.layer._slice.image.raw.dtype
         if auto_mode or raw_dtype.itemsize <= 2:
             if raw_dtype.itemsize > 2:
->>>>>>> dd993831
                 # If the view dtype is different from the raw dtype, it is possible
                 # that background pixels are not the same value as the `background_value`.
                 # For example, if raw_dtype is int8 and background_value is `-1`
@@ -286,11 +244,7 @@
                 # to uint8 or uint16 and background_value is always 0 in a view array.
                 # The LabelColormap is EventedModel, so we need to make
                 # a copy instead of temporary overwrite the background_value
-<<<<<<< HEAD
-                colormap = LabelColormap(**colormap.dict())
-=======
                 colormap = CyclicLabelColormap(**colormap.dict())
->>>>>>> dd993831
                 colormap.background_value = (
                     colormap._background_as_minimum_dtype(raw_dtype)
                 )
@@ -307,11 +261,7 @@
             )
             self.texture_data = color_texture
 
-<<<<<<< HEAD
-        elif mode == 'direct':  # only for raw_dtype.itemsize > 2
-=======
         elif not auto_mode:  # only for raw_dtype.itemsize > 2
->>>>>>> dd993831
             color_dict = colormap._values_mapping_to_minimum_values_set()[1]
             max_size = get_max_texture_sizes()[0]
             val_texture = build_textures_from_dict(color_dict, max_size)
@@ -357,13 +307,10 @@
         )
         self.node.update()
 
-<<<<<<< HEAD
-=======
     def reset(self, event=None) -> None:
         super().reset()
         self._on_colormap_change()
 
->>>>>>> dd993831
 
 class LabelLayerNode(ImageLayerNode):
     def __init__(self, custom_node: Node = None, texture_format=None):
